---
name: Start Release

on:
  push:
    tags:
      - 'v[0-9]+.[0-9]+.[0-9]+'
      - 'v[0-9]+.[0-9]+.[0-9]+-rc[0-9]+'

jobs:
  release:
    runs-on: ubuntu-24.04
    permissions:
      packages: write
      contents: write
      attestations: write
      id-token: write
    env:
      DOCKER_CLI_EXPERIMENTAL: 'enabled'
    steps:
      - name: Checkout
        uses: actions/checkout@08c6903cd8c0fde910a37f88322edcfb5dd907a8 # v4
        with:
          fetch-depth: 0

      - name: Set up QEMU
        uses: docker/setup-qemu-action@29109295f81e9208d7d86ff1c6c12d2833863392 # v3

      - name: Set up Docker Buildx
        uses: docker/setup-buildx-action@e468171a9de216ec08956ac3ada2f0791b6bd435 # v3

      - name: Login - Docker Hub
<<<<<<< HEAD
        uses: docker/login-action@184bdaa0721073962dff0199f1fb9940f07167d1 # v3
=======
        uses: docker/login-action@5e57cd118135c172c3672efd75eb46360885c0ef # v3
>>>>>>> a77651b5
        with:
          registry: docker.io
          username: ${{ secrets.DOCKER_USER }}
          password: ${{ secrets.DOCKER_TOKEN }}

      - name: Login - Quay.io
<<<<<<< HEAD
        uses: docker/login-action@184bdaa0721073962dff0199f1fb9940f07167d1 # v3
=======
        uses: docker/login-action@5e57cd118135c172c3672efd75eb46360885c0ef # v3
>>>>>>> a77651b5
        with:
          registry: quay.io
          username: ${{ secrets.QUAY_USER }}
          password: ${{ secrets.QUAY_TOKEN }}

      - name: Login - GHCR.io
<<<<<<< HEAD
        uses: docker/login-action@184bdaa0721073962dff0199f1fb9940f07167d1 # v3
=======
        uses: docker/login-action@5e57cd118135c172c3672efd75eb46360885c0ef # v3
>>>>>>> a77651b5
        with:
          registry: ghcr.io
          username: ${{ github.repository_owner }}
          password: ${{ secrets.GITHUB_TOKEN }}

      - name: Extract metadata (tags, labels) for Docker
        id: meta
        uses: docker/metadata-action@c1e51972afc2121e065aed6d45c65596fe445f3f
        with:
          images: helvethink/gitlab-ci-exporter

      - name: Install Cosign
        uses: sigstore/cosign-installer@v3

      - name: Install Syft
<<<<<<< HEAD
        uses: anchore/sbom-action/download-syft@v0.20.5
=======
        uses: anchore/sbom-action/download-syft@v0.20.6
>>>>>>> a77651b5

      - name: Run GoReleaser
        uses: goreleaser/goreleaser-action@e435ccd777264be153ace6237001ef4d979d3a7a # v6.4.0
        with:
          distribution: goreleaser
          version: "~> v2"
          args: release --clean
        env:
          GITHUB_TOKEN: ${{ secrets.GITHUB_TOKEN }}<|MERGE_RESOLUTION|>--- conflicted
+++ resolved
@@ -5,7 +5,6 @@
   push:
     tags:
       - 'v[0-9]+.[0-9]+.[0-9]+'
-      - 'v[0-9]+.[0-9]+.[0-9]+-rc[0-9]+'
 
 jobs:
   release:
@@ -30,33 +29,21 @@
         uses: docker/setup-buildx-action@e468171a9de216ec08956ac3ada2f0791b6bd435 # v3
 
       - name: Login - Docker Hub
-<<<<<<< HEAD
-        uses: docker/login-action@184bdaa0721073962dff0199f1fb9940f07167d1 # v3
-=======
         uses: docker/login-action@5e57cd118135c172c3672efd75eb46360885c0ef # v3
->>>>>>> a77651b5
         with:
           registry: docker.io
           username: ${{ secrets.DOCKER_USER }}
           password: ${{ secrets.DOCKER_TOKEN }}
 
       - name: Login - Quay.io
-<<<<<<< HEAD
-        uses: docker/login-action@184bdaa0721073962dff0199f1fb9940f07167d1 # v3
-=======
         uses: docker/login-action@5e57cd118135c172c3672efd75eb46360885c0ef # v3
->>>>>>> a77651b5
         with:
           registry: quay.io
           username: ${{ secrets.QUAY_USER }}
           password: ${{ secrets.QUAY_TOKEN }}
 
       - name: Login - GHCR.io
-<<<<<<< HEAD
-        uses: docker/login-action@184bdaa0721073962dff0199f1fb9940f07167d1 # v3
-=======
         uses: docker/login-action@5e57cd118135c172c3672efd75eb46360885c0ef # v3
->>>>>>> a77651b5
         with:
           registry: ghcr.io
           username: ${{ github.repository_owner }}
@@ -72,11 +59,7 @@
         uses: sigstore/cosign-installer@v3
 
       - name: Install Syft
-<<<<<<< HEAD
-        uses: anchore/sbom-action/download-syft@v0.20.5
-=======
         uses: anchore/sbom-action/download-syft@v0.20.6
->>>>>>> a77651b5
 
       - name: Run GoReleaser
         uses: goreleaser/goreleaser-action@e435ccd777264be153ace6237001ef4d979d3a7a # v6.4.0
