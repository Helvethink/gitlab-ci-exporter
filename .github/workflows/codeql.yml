# For most projects, this workflow file will not need changing; you simply need
# to commit it to your repository.
#
# You may wish to alter this file to override the set of languages analyzed,
# or to provide custom queries or build logic.
#
# ******** NOTE ********
# We have attempted to detect the languages in your repository. Please check
# the `language` matrix defined below to confirm you have the correct set of
# supported CodeQL languages.
#
name: "CodeQL Advanced"

on:
  push:
    branches: [ "main" ]
  pull_request:
    branches: [ "main" ]
  schedule:
    - cron: '39 12 * * 6'

permissions:
  contents: read
  security-events: write

jobs:
  analyze:
    name: Analyze (${{ matrix.language }})
    # Runner size impacts CodeQL analysis time. To learn more, please see:
    #   - https://gh.io/recommended-hardware-resources-for-running-codeql
    #   - https://gh.io/supported-runners-and-hardware-resources
    #   - https://gh.io/using-larger-runners (GitHub.com only)
    # Consider using larger runners or machines with greater resources for possible analysis time improvements.
    runs-on: ${{ (matrix.language == 'swift' && 'macos-latest') || 'ubuntu-latest' }}
    permissions:
      # required for all workflows
      security-events: write

      # required to fetch internal or private CodeQL packs
      packages: read

      # only required for workflows in private repositories
      actions: read
      contents: read

    strategy:
      fail-fast: false
      matrix:
        include:
          - language: go
            build-mode: autobuild
        # CodeQL supports the following values keywords for 'language': 'c-cpp', 'csharp', 'go', 'java-kotlin', 'javascript-typescript', 'python', 'ruby', 'swift'
        # Use `c-cpp` to analyze code written in C, C++ or both
        # Use 'java-kotlin' to analyze code written in Java, Kotlin or both
        # Use 'javascript-typescript' to analyze code written in JavaScript, TypeScript or both
        # To learn more about changing the languages that are analyzed or customizing the build mode for your analysis,
        # see https://docs.github.com/en/code-security/code-scanning/creating-an-advanced-setup-for-code-scanning/customizing-your-advanced-setup-for-code-scanning.
        # If you are analyzing a compiled language, you can modify the 'build-mode' for that language to customize how
        # your codebase is analyzed, see https://docs.github.com/en/code-security/code-scanning/creating-an-advanced-setup-for-code-scanning/codeql-code-scanning-for-compiled-languages
    steps:
      - name: Harden the runner (Audit all outbound calls)
<<<<<<< HEAD
        uses: step-security/harden-runner@ec9f2d5744a09debf3a187a3f4f675c53b671911 # v2.13.0
=======
        uses: step-security/harden-runner@f4a75cfd619ee5ce8d5b864b0d183aff3c69b55a # v2.13.1
>>>>>>> a77651b5
        with:
          egress-policy: audit

      - name: Checkout repository
        uses: actions/checkout@08c6903cd8c0fde910a37f88322edcfb5dd907a8 # v5.0.0

      # Add any setup steps before running the `github/codeql-action/init` action.
      # This includes steps like installing compilers or runtimes (`actions/setup-node`
      # or others). This is typically only required for manual builds.
      # - name: Setup runtime (example)
      #   uses: actions/setup-example@v1

      # Initializes the CodeQL tools for scanning.
      - name: Initialize CodeQL
<<<<<<< HEAD
        uses: github/codeql-action/init@df559355d593797519d70b90fc8edd5db049e7a2 # v3.29.9
=======
        uses: github/codeql-action/init@3599b3baa15b485a2e49ef411a7a4bb2452e7f93 # v3.30.5
>>>>>>> a77651b5
        with:
          languages: ${{ matrix.language }}
          build-mode: ${{ matrix.build-mode }}
          # If you wish to specify custom queries, you can do so here or in a config file.
          # By default, queries listed here will override any specified in a config file.
          # Prefix the list here with "+" to use these queries and those in the config file.

          # For more details on CodeQL's query packs, refer to: https://docs.github.com/en/code-security/code-scanning/automatically-scanning-your-code-for-vulnerabilities-and-errors/configuring-code-scanning#using-queries-in-ql-packs
          # queries: security-extended,security-and-quality

      # If the analyze step fails for one of the languages you are analyzing with
      # "We were unable to automatically build your code", modify the matrix above
      # to set the build mode to "manual" for that language. Then modify this step
      # to build your code.
      # ℹ️ Command-line programs to run using the OS shell.
      # 📚 See https://docs.github.com/en/actions/using-workflows/workflow-syntax-for-github-actions#jobsjob_idstepsrun
      - if: matrix.build-mode == 'manual'
        shell: bash
        run: |
          echo 'If you are using a "manual" build mode for one or more of the' \
            'languages you are analyzing, replace this with the commands to build' \
            'your code, for example:'
          echo '  make bootstrap'
          echo '  make release'
          exit 1

      - name: Perform CodeQL Analysis
<<<<<<< HEAD
        uses: github/codeql-action/analyze@df559355d593797519d70b90fc8edd5db049e7a2 # v3.29.9
=======
        uses: github/codeql-action/analyze@3599b3baa15b485a2e49ef411a7a4bb2452e7f93 # v3.30.5
>>>>>>> a77651b5
        with:
          category: "/language:${{matrix.language}}"
<|MERGE_RESOLUTION|>--- conflicted
+++ resolved
@@ -1,119 +1,107 @@
-# For most projects, this workflow file will not need changing; you simply need
-# to commit it to your repository.
-#
-# You may wish to alter this file to override the set of languages analyzed,
-# or to provide custom queries or build logic.
-#
-# ******** NOTE ********
-# We have attempted to detect the languages in your repository. Please check
-# the `language` matrix defined below to confirm you have the correct set of
-# supported CodeQL languages.
-#
-name: "CodeQL Advanced"
-
-on:
-  push:
-    branches: [ "main" ]
-  pull_request:
-    branches: [ "main" ]
-  schedule:
-    - cron: '39 12 * * 6'
-
-permissions:
-  contents: read
-  security-events: write
-
-jobs:
-  analyze:
-    name: Analyze (${{ matrix.language }})
-    # Runner size impacts CodeQL analysis time. To learn more, please see:
-    #   - https://gh.io/recommended-hardware-resources-for-running-codeql
-    #   - https://gh.io/supported-runners-and-hardware-resources
-    #   - https://gh.io/using-larger-runners (GitHub.com only)
-    # Consider using larger runners or machines with greater resources for possible analysis time improvements.
-    runs-on: ${{ (matrix.language == 'swift' && 'macos-latest') || 'ubuntu-latest' }}
-    permissions:
-      # required for all workflows
-      security-events: write
-
-      # required to fetch internal or private CodeQL packs
-      packages: read
-
-      # only required for workflows in private repositories
-      actions: read
-      contents: read
-
-    strategy:
-      fail-fast: false
-      matrix:
-        include:
-          - language: go
-            build-mode: autobuild
-        # CodeQL supports the following values keywords for 'language': 'c-cpp', 'csharp', 'go', 'java-kotlin', 'javascript-typescript', 'python', 'ruby', 'swift'
-        # Use `c-cpp` to analyze code written in C, C++ or both
-        # Use 'java-kotlin' to analyze code written in Java, Kotlin or both
-        # Use 'javascript-typescript' to analyze code written in JavaScript, TypeScript or both
-        # To learn more about changing the languages that are analyzed or customizing the build mode for your analysis,
-        # see https://docs.github.com/en/code-security/code-scanning/creating-an-advanced-setup-for-code-scanning/customizing-your-advanced-setup-for-code-scanning.
-        # If you are analyzing a compiled language, you can modify the 'build-mode' for that language to customize how
-        # your codebase is analyzed, see https://docs.github.com/en/code-security/code-scanning/creating-an-advanced-setup-for-code-scanning/codeql-code-scanning-for-compiled-languages
-    steps:
-      - name: Harden the runner (Audit all outbound calls)
-<<<<<<< HEAD
-        uses: step-security/harden-runner@ec9f2d5744a09debf3a187a3f4f675c53b671911 # v2.13.0
-=======
-        uses: step-security/harden-runner@f4a75cfd619ee5ce8d5b864b0d183aff3c69b55a # v2.13.1
->>>>>>> a77651b5
-        with:
-          egress-policy: audit
-
-      - name: Checkout repository
-        uses: actions/checkout@08c6903cd8c0fde910a37f88322edcfb5dd907a8 # v5.0.0
-
-      # Add any setup steps before running the `github/codeql-action/init` action.
-      # This includes steps like installing compilers or runtimes (`actions/setup-node`
-      # or others). This is typically only required for manual builds.
-      # - name: Setup runtime (example)
-      #   uses: actions/setup-example@v1
-
-      # Initializes the CodeQL tools for scanning.
-      - name: Initialize CodeQL
-<<<<<<< HEAD
-        uses: github/codeql-action/init@df559355d593797519d70b90fc8edd5db049e7a2 # v3.29.9
-=======
-        uses: github/codeql-action/init@3599b3baa15b485a2e49ef411a7a4bb2452e7f93 # v3.30.5
->>>>>>> a77651b5
-        with:
-          languages: ${{ matrix.language }}
-          build-mode: ${{ matrix.build-mode }}
-          # If you wish to specify custom queries, you can do so here or in a config file.
-          # By default, queries listed here will override any specified in a config file.
-          # Prefix the list here with "+" to use these queries and those in the config file.
-
-          # For more details on CodeQL's query packs, refer to: https://docs.github.com/en/code-security/code-scanning/automatically-scanning-your-code-for-vulnerabilities-and-errors/configuring-code-scanning#using-queries-in-ql-packs
-          # queries: security-extended,security-and-quality
-
-      # If the analyze step fails for one of the languages you are analyzing with
-      # "We were unable to automatically build your code", modify the matrix above
-      # to set the build mode to "manual" for that language. Then modify this step
-      # to build your code.
-      # ℹ️ Command-line programs to run using the OS shell.
-      # 📚 See https://docs.github.com/en/actions/using-workflows/workflow-syntax-for-github-actions#jobsjob_idstepsrun
-      - if: matrix.build-mode == 'manual'
-        shell: bash
-        run: |
-          echo 'If you are using a "manual" build mode for one or more of the' \
-            'languages you are analyzing, replace this with the commands to build' \
-            'your code, for example:'
-          echo '  make bootstrap'
-          echo '  make release'
-          exit 1
-
-      - name: Perform CodeQL Analysis
-<<<<<<< HEAD
-        uses: github/codeql-action/analyze@df559355d593797519d70b90fc8edd5db049e7a2 # v3.29.9
-=======
-        uses: github/codeql-action/analyze@3599b3baa15b485a2e49ef411a7a4bb2452e7f93 # v3.30.5
->>>>>>> a77651b5
-        with:
-          category: "/language:${{matrix.language}}"
+# For most projects, this workflow file will not need changing; you simply need
+# to commit it to your repository.
+#
+# You may wish to alter this file to override the set of languages analyzed,
+# or to provide custom queries or build logic.
+#
+# ******** NOTE ********
+# We have attempted to detect the languages in your repository. Please check
+# the `language` matrix defined below to confirm you have the correct set of
+# supported CodeQL languages.
+#
+name: "CodeQL Advanced"
+
+on:
+  push:
+    branches: [ "main" ]
+  pull_request:
+    branches: [ "main" ]
+  schedule:
+    - cron: '39 12 * * 6'
+
+permissions:
+  contents: read
+  security-events: write
+
+jobs:
+  analyze:
+    name: Analyze (${{ matrix.language }})
+    # Runner size impacts CodeQL analysis time. To learn more, please see:
+    #   - https://gh.io/recommended-hardware-resources-for-running-codeql
+    #   - https://gh.io/supported-runners-and-hardware-resources
+    #   - https://gh.io/using-larger-runners (GitHub.com only)
+    # Consider using larger runners or machines with greater resources for possible analysis time improvements.
+    runs-on: ${{ (matrix.language == 'swift' && 'macos-latest') || 'ubuntu-latest' }}
+    permissions:
+      # required for all workflows
+      security-events: write
+
+      # required to fetch internal or private CodeQL packs
+      packages: read
+
+      # only required for workflows in private repositories
+      actions: read
+      contents: read
+
+    strategy:
+      fail-fast: false
+      matrix:
+        include:
+          - language: go
+            build-mode: autobuild
+        # CodeQL supports the following values keywords for 'language': 'c-cpp', 'csharp', 'go', 'java-kotlin', 'javascript-typescript', 'python', 'ruby', 'swift'
+        # Use `c-cpp` to analyze code written in C, C++ or both
+        # Use 'java-kotlin' to analyze code written in Java, Kotlin or both
+        # Use 'javascript-typescript' to analyze code written in JavaScript, TypeScript or both
+        # To learn more about changing the languages that are analyzed or customizing the build mode for your analysis,
+        # see https://docs.github.com/en/code-security/code-scanning/creating-an-advanced-setup-for-code-scanning/customizing-your-advanced-setup-for-code-scanning.
+        # If you are analyzing a compiled language, you can modify the 'build-mode' for that language to customize how
+        # your codebase is analyzed, see https://docs.github.com/en/code-security/code-scanning/creating-an-advanced-setup-for-code-scanning/codeql-code-scanning-for-compiled-languages
+    steps:
+      - name: Harden the runner (Audit all outbound calls)
+        uses: step-security/harden-runner@f4a75cfd619ee5ce8d5b864b0d183aff3c69b55a # v2.13.1
+        with:
+          egress-policy: audit
+
+      - name: Checkout repository
+        uses: actions/checkout@08c6903cd8c0fde910a37f88322edcfb5dd907a8 # v5.0.0
+
+      # Add any setup steps before running the `github/codeql-action/init` action.
+      # This includes steps like installing compilers or runtimes (`actions/setup-node`
+      # or others). This is typically only required for manual builds.
+      # - name: Setup runtime (example)
+      #   uses: actions/setup-example@v1
+
+      # Initializes the CodeQL tools for scanning.
+      - name: Initialize CodeQL
+        uses: github/codeql-action/init@3599b3baa15b485a2e49ef411a7a4bb2452e7f93 # v3.30.5
+        with:
+          languages: ${{ matrix.language }}
+          build-mode: ${{ matrix.build-mode }}
+          # If you wish to specify custom queries, you can do so here or in a config file.
+          # By default, queries listed here will override any specified in a config file.
+          # Prefix the list here with "+" to use these queries and those in the config file.
+
+          # For more details on CodeQL's query packs, refer to: https://docs.github.com/en/code-security/code-scanning/automatically-scanning-your-code-for-vulnerabilities-and-errors/configuring-code-scanning#using-queries-in-ql-packs
+          # queries: security-extended,security-and-quality
+
+      # If the analyze step fails for one of the languages you are analyzing with
+      # "We were unable to automatically build your code", modify the matrix above
+      # to set the build mode to "manual" for that language. Then modify this step
+      # to build your code.
+      # ℹ️ Command-line programs to run using the OS shell.
+      # 📚 See https://docs.github.com/en/actions/using-workflows/workflow-syntax-for-github-actions#jobsjob_idstepsrun
+      - if: matrix.build-mode == 'manual'
+        shell: bash
+        run: |
+          echo 'If you are using a "manual" build mode for one or more of the' \
+            'languages you are analyzing, replace this with the commands to build' \
+            'your code, for example:'
+          echo '  make bootstrap'
+          echo '  make release'
+          exit 1
+
+      - name: Perform CodeQL Analysis
+        uses: github/codeql-action/analyze@3599b3baa15b485a2e49ef411a7a4bb2452e7f93 # v3.30.5
+        with:
+          category: "/language:${{matrix.language}}"